<!DOCTYPE html>
<html lang="en">
<head>
    <meta charset="UTF-8">
    <meta name="viewport" content="width=device-width, initial-scale=1.0">
    <title>Download SheetAtlas - Free Excel Comparison Tool for Windows, Linux, macOS</title>
    <meta name="description" content="Download SheetAtlas for free. Cross-platform Excel file comparison and search tool. Available for Windows 10+, Linux, and macOS. 100% offline, no cloud upload required.">
    <meta name="keywords" content="download sheetatlas, excel comparison tool download, free excel diff tool, offline excel viewer download">
    <meta name="author" content="SheetAtlas Team">

    <!-- Open Graph Meta Tags -->
    <meta property="og:title" content="Download SheetAtlas - Free Excel Comparison Tool">
    <meta property="og:description" content="Download SheetAtlas for Windows, Linux, and macOS. Free, offline Excel comparison and search tool.">
    <meta property="og:type" content="website">
    <meta property="og:url" content="https://ghostintheshell-192.github.io/sheet-atlas/download.html">
    <meta property="og:image" content="https://ghostintheshell-192.github.io/sheet-atlas/images/main-dark.png">

    <!-- Canonical URL -->
    <link rel="canonical" href="https://ghostintheshell-192.github.io/sheet-atlas/download.html">
    <meta name="robots" content="index, follow">

    <!-- Favicon -->
    <link rel="icon" type="image/x-icon" href="assets/favicon.ico">

    <!-- CSS -->
    <link rel="stylesheet" href="styles/main.css">

    <!-- Fonts -->
    <link rel="preconnect" href="https://fonts.googleapis.com">
    <link rel="preconnect" href="https://fonts.gstatic.com" crossorigin>
    <link href="https://fonts.googleapis.com/css2?family=Inter:wght@300;400;500;600;700&display=swap" rel="stylesheet">

    <!-- Structured Data -->
    <script type="application/ld+json">
    {
      "@context": "https://schema.org",
      "@type": "SoftwareApplication",
      "name": "SheetAtlas",
      "applicationCategory": "BusinessApplication",
      "operatingSystem": "Windows 10, Windows 11, Linux, macOS",
      "offers": {
        "@type": "Offer",
        "price": "0",
        "priceCurrency": "USD"
      },
      "downloadUrl": "https://github.com/ghostintheshell-192/sheet-atlas/releases/latest",
      "softwareVersion": "0.3.1"
    }
    </script>
</head>
<body>
    <!-- Navigation -->
    <nav class="navbar">
        <div class="container">
            <div class="nav-brand">
                <a href="index.html">
                    <img src="assets/logo.svg" alt="SheetAtlas" class="logo">
                    <span class="brand-name">SheetAtlas</span>
                </a>
            </div>

            <!-- Hamburger Menu Button (Mobile) -->
            <button class="mobile-menu-toggle" aria-label="Toggle menu" aria-expanded="false">
                <span class="hamburger-line"></span>
                <span class="hamburger-line"></span>
                <span class="hamburger-line"></span>
            </button>

            <div class="nav-links">
                <a href="index.html#features">Features</a>
                <a href="features.html">Details</a>
                <a href="download.html" class="active">Download</a>
                <a href="screenshots.html">Screenshots</a>
                <a href="https://github.com/ghostintheshell-192/sheet-atlas" target="_blank" class="github-link">
                    <svg width="20" height="20" viewBox="0 0 24 24" fill="currentColor">
                        <path d="M12 0c-6.626 0-12 5.373-12 12 0 5.302 3.438 9.8 8.207 11.387.599.111.793-.261.793-.577v-2.234c-3.338.726-4.033-1.416-4.033-1.416-.546-1.387-1.333-1.756-1.333-1.756-1.089-.745.083-.729.083-.729 1.205.084 1.839 1.237 1.839 1.237 1.07 1.834 2.807 1.304 3.492.997.107-.775.418-1.305.762-1.604-2.665-.305-5.467-1.334-5.467-5.931 0-1.311.469-2.381 1.236-3.221-.124-.303-.535-1.524.117-3.176 0 0 1.008-.322 3.301 1.23.957-.266 1.983-.399 3.003-.404 1.02.005 2.047.138 3.006.404 2.291-1.552 3.297-1.23 3.297-1.23.653 1.653.242 2.874.118 3.176.77.84 1.235 1.911 1.235 3.221 0 4.609-2.807 5.624-5.479 5.921.43.372.823 1.102.823 2.222v3.293c0 .319.192.694.801.576 4.765-1.589 8.199-6.086 8.199-11.386 0-6.627-5.373-12-12-12z"/>
                    </svg>
                    GitHub
                </a>
            </div>
        </div>
    </nav>

    <!-- Hero Section -->
    <section class="hero" style="padding-top: 100px; padding-bottom: 50px;">
        <div class="container">
            <div class="hero-content" style="text-align: center;">
                <h1>Download SheetAtlas</h1>
                <p class="hero-subtitle" style="max-width: 700px; margin: 0 auto 2rem;">
                    Free Excel comparison and search tool. Available for Windows, with Linux and macOS support coming soon. 100% offline processing - your data never leaves your computer.
                </p>
            </div>
        </div>
    </section>

    <!-- Download Buttons Section -->
    <section id="downloads" class="download-section">
        <div class="container">
            <div class="section-header">
                <h2>Choose Your Platform</h2>
<<<<<<< HEAD
                <p>Latest version: <strong>v0.3.1</strong> (Alpha)</p>
=======
                <p>Latest version: <strong>v0.3.1</strong> (Alpha release - Windows and Linux installers available)</p>
>>>>>>> b226ec51
            </div>
            <div class="download-buttons">
                <!-- Windows Download -->
                <a href="https://github.com/ghostintheshell-192/sheet-atlas/releases/download/v0.3.1/SheetAtlas-Setup-win-x64.exe" class="download-btn">
                    <div class="download-info">
                        <h3>Windows</h3>
                        <span>Installer for Windows 10+</span>
                        <p style="font-size: 0.875rem; color: var(--text-muted); margin-top: 0.5rem;">
                            SheetAtlas-Setup-win-x64.exe (~50MB)
                        </p>
                    </div>
                </a>

                <!-- Linux Download -->
                <a href="https://github.com/ghostintheshell-192/sheet-atlas/releases/download/v0.3.1/SheetAtlas-linux-x64.deb" class="download-btn">
                    <div class="download-info">
                        <h3>Linux</h3>
                        <span>Debian Package (.deb)</span>
                        <p style="font-size: 0.875rem; color: var(--text-muted); margin-top: 0.5rem;">
                            SheetAtlas-linux-x64.deb (~45MB)
                        </p>
                    </div>
                </a>

                <!-- macOS Download (Coming Soon) -->
                <div class="download-btn disabled">
                    <div class="download-info">
                        <h3>macOS</h3>
                        <span>Coming Soon</span>
                        <p style="font-size: 0.875rem; color: var(--text-muted); margin-top: 0.5rem;">
                            .dmg installer for macOS 11+
                        </p>
                    </div>
                </div>
            </div>
        </div>
    </section>

    <!-- System Requirements Section -->
    <section class="features" style="background-color: var(--bg-secondary);">
        <div class="container">
            <div class="section-header">
                <h2>System Requirements</h2>
                <p>Minimum and recommended specifications for running SheetAtlas</p>
            </div>
            <div class="features-grid">
                <div class="feature-card">
                    <div class="feature-icon icon-platform">WIN</div>
                    <h3>Windows</h3>
                    <p><strong>OS:</strong> Windows 10 version 1809 or later, Windows 11</p>
                    <p><strong>RAM:</strong> 4GB minimum, 8GB recommended</p>
                    <p><strong>Disk:</strong> 200MB free space</p>
                    <p><strong>.NET:</strong> Included in installer (self-contained)</p>
                </div>
                <div class="feature-card">
                    <div class="feature-icon icon-platform">LIN</div>
                    <h3>Linux</h3>
                    <p><strong>OS:</strong> Ubuntu 20.04+, Debian 11+, Fedora 36+</p>
                    <p><strong>RAM:</strong> 4GB minimum, 8GB recommended</p>
                    <p><strong>Disk:</strong> 200MB free space</p>
                    <p><strong>Dependencies:</strong> None (self-contained)</p>
                </div>
                <div class="feature-card">
                    <div class="feature-icon icon-platform">MAC</div>
                    <h3>macOS</h3>
                    <p><strong>OS:</strong> macOS 11 (Big Sur) or later</p>
                    <p><strong>RAM:</strong> 4GB minimum, 8GB recommended</p>
                    <p><strong>Disk:</strong> 200MB free space</p>
                    <p><strong>Note:</strong> App signing in progress</p>
                </div>
            </div>
        </div>
    </section>

    <!-- Installation Instructions -->
    <section class="documentation">
        <div class="container">
            <div class="section-header">
                <h2>Installation Guide</h2>
                <p>Step-by-step instructions for each platform</p>
            </div>
            <div class="docs-grid">
                <div class="doc-card">
                    <div class="doc-icon icon-start">1</div>
                    <h3>Windows Installation</h3>
                    <ol style="text-align: left; line-height: 1.8; color: var(--text-secondary);">
                        <li>Download <code>SheetAtlas-Setup-win-x64.exe</code></li>
                        <li>Run the installer (may require administrator privileges)</li>
                        <li>Follow the installation wizard</li>
                        <li>Launch SheetAtlas from Start Menu or Desktop shortcut</li>
                    </ol>
                </div>
                <div class="doc-card">
                    <div class="doc-icon icon-docs">2</div>
                    <h3>Linux Installation (Coming Soon)</h3>
                    <p><strong>Debian/Ubuntu (.deb):</strong></p>
                    <code style="display: block; background: var(--gray-100); padding: 0.5rem; border-radius: var(--radius-sm); margin: 0.5rem 0;">
                        sudo dpkg -i SheetAtlas-linux-x64.deb
                    </code>
                    <p><strong>Tarball (.tar.gz):</strong></p>
                    <code style="display: block; background: var(--gray-100); padding: 0.5rem; border-radius: var(--radius-sm);">
                        tar -xzf SheetAtlas-linux-x64.tar.gz && ./SheetAtlas
                    </code>
                </div>
                <div class="doc-card">
                    <div class="doc-icon icon-dev-guide">3</div>
                    <h3>macOS Installation (Coming Soon)</h3>
                    <ol style="text-align: left; line-height: 1.8; color: var(--text-secondary);">
                        <li>Download <code>SheetAtlas-macos-x64.dmg</code></li>
                        <li>Open the DMG file</li>
                        <li>Drag SheetAtlas to Applications folder</li>
                        <li>Launch from Applications (may require security approval)</li>
                    </ol>
                </div>
            </div>
        </div>
    </section>

    <!-- Changelog Highlights -->
    <section class="about" style="background-color: var(--bg-secondary);">
        <div class="container">
            <div class="section-header">
                <h2>What's New in v0.3.1</h2>
                <p>Latest improvements and bug fixes</p>
            </div>
            <div class="about-content">
                <div class="about-card">
                    <div class="about-icon icon-dev">UI</div>
                    <h3>UI Enhancements</h3>
                    <ul style="text-align: left; line-height: 1.8; color: var(--text-secondary);">
                        <li>Improved search results tree view</li>
                        <li>Better visual feedback for file operations</li>
                        <li>Enhanced dark theme support</li>
                    </ul>
                </div>
                <div class="about-card">
                    <div class="about-icon icon-goal">PERF</div>
                    <h3>Performance</h3>
                    <ul style="text-align: left; line-height: 1.8; color: var(--text-secondary);">
                        <li>Memory optimizations for large files</li>
                        <li>Faster file loading and parsing</li>
                        <li>Reduced startup time</li>
                    </ul>
                </div>
                <div class="about-card">
                    <div class="about-icon icon-code">FIX</div>
                    <h3>Bug Fixes</h3>
                    <ul style="text-align: left; line-height: 1.8; color: var(--text-secondary);">
                        <li>Fixed merged cell handling</li>
                        <li>Improved CSV delimiter detection</li>
                        <li>Resolved UI freezing issues</li>
                    </ul>
                </div>
            </div>
            <div style="text-align: center; margin-top: 2rem;">
                <a href="https://github.com/ghostintheshell-192/sheet-atlas/releases/tag/v0.3.1" target="_blank" class="btn btn-secondary">
                    View Full Changelog on GitHub →
                </a>
            </div>
        </div>
    </section>

    <!-- Alternative Downloads -->
    <section class="features">
        <div class="container">
            <div class="section-header">
                <h2>Alternative Downloads</h2>
                <p>Other ways to get SheetAtlas</p>
            </div>
            <div class="features-grid" style="grid-template-columns: repeat(auto-fit, minmax(300px, 1fr));">
                <div class="feature-card">
                    <div class="feature-icon icon-code">GIT</div>
                    <h3>Build from Source</h3>
                    <p>Clone the repository and build SheetAtlas yourself. Requires .NET 8 SDK.</p>
                    <a href="https://github.com/ghostintheshell-192/sheet-atlas#development" target="_blank" class="btn btn-secondary" style="margin-top: 1rem;">
                        Developer Guide
                    </a>
                </div>
                <div class="feature-card">
                    <div class="feature-icon icon-docs">VERSIONS</div>
                    <h3>All Releases</h3>
                    <p>Browse all previous releases and download older versions if needed.</p>
                    <a href="https://github.com/ghostintheshell-192/sheet-atlas/releases" target="_blank" class="btn btn-secondary" style="margin-top: 1rem;">
                        View All Releases
                    </a>
                </div>
            </div>
        </div>
    </section>

    <!-- Support Banner -->
    <section class="download-section">
        <div class="container">
            <div class="download-notes">
                <h3 style="margin-bottom: 1rem;">Need Help?</h3>
                <p><strong>Installation Issues:</strong> Check our <a href="https://github.com/ghostintheshell-192/sheet-atlas#troubleshooting">troubleshooting guide</a> or report issues on GitHub.</p>
                <p><strong>Alpha Status:</strong> SheetAtlas is in active development. Core features work well, but you may encounter bugs. Your feedback helps us improve!</p>
                <p style="margin-top: 1.5rem;">
                    <a href="https://github.com/ghostintheshell-192/sheet-atlas/issues" target="_blank" class="btn btn-primary">Report an Issue</a>
                    <a href="index.html#features" class="btn btn-secondary" style="margin-left: 1rem;">Explore Features</a>
                </p>
            </div>
        </div>
    </section>

    <!-- Footer -->
    <footer class="footer">
        <div class="container">
            <div class="footer-content">
                <div class="footer-section">
                    <div class="footer-brand">
                        <img src="assets/logo.svg" alt="SheetAtlas" class="footer-logo">
                        <span class="footer-brand-name">SheetAtlas</span>
                    </div>
                    <p class="footer-description">Excel analysis tools with complete data privacy and offline processing.</p>
                </div>
                <div class="footer-section">
                    <h4>Product</h4>
                    <ul class="footer-links">
                        <li><a href="index.html#features">Features</a></li>
                        <li><a href="features.html">Details</a></li>
                        <li><a href="download.html">Download</a></li>
                        <li><a href="screenshots.html">Screenshots</a></li>
                    </ul>
                </div>
                <div class="footer-section">
                    <h4>Resources</h4>
                    <ul class="footer-links">
                        <li><a href="https://github.com/ghostintheshell-192/sheet-atlas#quick-start">Quick Start</a></li>
                        <li><a href="https://github.com/ghostintheshell-192/sheet-atlas#development">Developer Guide</a></li>
                        <li><a href="https://github.com/ghostintheshell-192/sheet-atlas/releases">All Releases</a></li>
                        <li><a href="https://github.com/ghostintheshell-192/sheet-atlas#contributing">Contributing</a></li>
                    </ul>
                </div>
                <div class="footer-section">
                    <h4>Community</h4>
                    <ul class="footer-links">
                        <li><a href="https://github.com/ghostintheshell-192/sheet-atlas">GitHub</a></li>
                        <li><a href="https://github.com/ghostintheshell-192/sheet-atlas/issues">Issues</a></li>
                        <li><a href="https://github.com/ghostintheshell-192/sheet-atlas/discussions">Discussions</a></li>
                        <li><a href="https://github.com/ghostintheshell-192/sheet-atlas/blob/main/LICENSE">License</a></li>
                    </ul>
                </div>
            </div>
            <div class="footer-bottom">
                <p>&copy; 2025 SheetAtlas. Released under the <a href="https://github.com/ghostintheshell-192/sheet-atlas/blob/main/LICENSE">MIT License</a>.</p>
                <p>Developed with ❤️ and <a href="https://claude.ai/claude-code" target="_blank" rel="noopener">Claude Code</a></p>
            </div>
        </div>
    </footer>

    <!-- JavaScript -->
    <script src="scripts/main.js"></script>
</body>
</html><|MERGE_RESOLUTION|>--- conflicted
+++ resolved
@@ -98,11 +98,7 @@
         <div class="container">
             <div class="section-header">
                 <h2>Choose Your Platform</h2>
-<<<<<<< HEAD
-                <p>Latest version: <strong>v0.3.1</strong> (Alpha)</p>
-=======
                 <p>Latest version: <strong>v0.3.1</strong> (Alpha release - Windows and Linux installers available)</p>
->>>>>>> b226ec51
             </div>
             <div class="download-buttons">
                 <!-- Windows Download -->
