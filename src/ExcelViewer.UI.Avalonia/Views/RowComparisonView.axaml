<UserControl xmlns="https://github.com/avaloniaui"
             xmlns:x="http://schemas.microsoft.com/winfx/2006/xaml"
             xmlns:vm="using:ExcelViewer.UI.Avalonia.ViewModels"
             xmlns:entities="using:ExcelViewer.Core.Domain.Entities"
             xmlns:converters="using:ExcelViewer.UI.Avalonia.Converters"
             xmlns:d="http://schemas.microsoft.com/expression/blend/2008"
             xmlns:mc="http://schemas.openxmlformats.org/markup-compatibility/2006"
             mc:Ignorable="d" d:DesignWidth="800" d:DesignHeight="600"
             x:Class="ExcelViewer.UI.Avalonia.Views.RowComparisonView"
             x:DataType="vm:RowComparisonViewModel">

    <Design.DataContext>
        <vm:RowComparisonViewModel/>
    </Design.DataContext>

    <UserControl.Resources>
        <converters:ComparisonTypeToBackgroundConverter x:Key="ComparisonTypeToBackgroundConverter"/>
    </UserControl.Resources>

    <Grid>
<<<<<<< HEAD
        <!-- Comparison Content with Header -->
        <ScrollViewer HorizontalScrollBarVisibility="Auto" VerticalScrollBarVisibility="Auto">
            <Grid>
=======
        <Grid.RowDefinitions>
            <RowDefinition Height="Auto"/>
            <RowDefinition Height="*"/>
        </Grid.RowDefinitions>

        <!-- Header -->
        <Border Grid.Row="0" Background="{DynamicResource ComparisonHeaderBackground}" Padding="16">
            <Grid>
                <Grid.ColumnDefinitions>
                    <ColumnDefinition Width="*"/>
                    <ColumnDefinition Width="Auto"/>
                </Grid.ColumnDefinitions>

                <StackPanel Grid.Column="0" Orientation="Vertical" VerticalAlignment="Center">
                    <TextBlock Text="{Binding Title}" FontWeight="SemiBold" FontSize="18" Foreground="White"/>
                    <StackPanel Orientation="Horizontal" Margin="0,6,0,0">
                        <TextBlock Text="{Binding RowCount}" FontWeight="SemiBold" Foreground="White"/>
                        <TextBlock Text=" rows compared" Margin="4,0,16,0" Foreground="White"/>
                        <TextBlock Text="Created:" Margin="0,0,6,0" Foreground="White"/>
                        <TextBlock Text="{Binding CreatedAt, StringFormat='HH:mm:ss'}" Foreground="White"/>
                    </StackPanel>
                </StackPanel>

                <Button Grid.Column="1" Content="✕"
                        Command="{Binding CloseCommand}"
                        Background="Transparent"
                        Foreground="White"
                        BorderThickness="0"
                        FontSize="18"
                        FontWeight="Bold"
                        Padding="12"
                        Width="44" Height="44"
                        HorizontalContentAlignment="Center"
                        VerticalContentAlignment="Center"
                        ToolTip.Tip="Close comparison"/>
            </Grid>
        </Border>

        <!-- Comparison Content -->
        <ScrollViewer Grid.Row="1" HorizontalScrollBarVisibility="Auto" VerticalScrollBarVisibility="Auto">
            <Grid Grid.IsSharedSizeScope="True">
>>>>>>> 9665cc0c
                <Grid.ColumnDefinitions>
                    <!-- Row Info Column -->
                    <ColumnDefinition Width="250" MinWidth="200"/>
                    <!-- Dynamic columns for data -->
                    <ColumnDefinition Width="Auto"/>
                </Grid.ColumnDefinitions>
                <Grid.RowDefinitions>
                    <!-- Header -->
                    <RowDefinition Height="Auto"/>
                    <!-- Column Headers -->
                    <RowDefinition Height="Auto"/>
                    <!-- Data -->
                    <RowDefinition Height="*"/>
                </Grid.RowDefinitions>

                <!-- Header spanning all columns -->
                <Border Grid.Row="0" Grid.Column="0" Grid.ColumnSpan="2"
                        Background="{DynamicResource ComparisonHeaderBackground}" Padding="16">
                    <Grid>
                        <Grid.ColumnDefinitions>
                            <ColumnDefinition Width="*"/>
                            <ColumnDefinition Width="Auto"/>
                        </Grid.ColumnDefinitions>

                        <StackPanel Grid.Column="0" Orientation="Vertical" VerticalAlignment="Center">
                            <TextBlock Text="{Binding Title}" FontWeight="SemiBold" FontSize="18" Foreground="White"/>
                            <StackPanel Orientation="Horizontal" Margin="0,6,0,0">
                                <TextBlock Text="{Binding RowCount}" FontWeight="SemiBold" Foreground="White"/>
                                <TextBlock Text=" rows compared" Margin="4,0,16,0" Foreground="White"/>
                                <TextBlock Text="Created:" Margin="0,0,6,0" Foreground="White"/>
                                <TextBlock Text="{Binding CreatedAt, StringFormat='HH:mm:ss'}" Foreground="White"/>
                            </StackPanel>
                        </StackPanel>

                        <Button Grid.Column="1" Content="✕"
                                Command="{Binding CloseCommand}"
                                Background="Transparent"
                                Foreground="White"
                                BorderThickness="0"
                                FontSize="18"
                                FontWeight="Bold"
                                Padding="12"
                                Width="44" Height="44"
                                HorizontalContentAlignment="Center"
                                VerticalContentAlignment="Center"
                                ToolTip.Tip="Close comparison"/>
                    </Grid>
                </Border>

                <!-- Row Info Header -->
                <Border Grid.Column="0" Grid.Row="1" Background="{DynamicResource ComparisonHeaderBackground}"
                        BorderBrush="{DynamicResource BorderColor}"
                        BorderThickness="0,0,1,1" Padding="12">
                    <TextBlock Text="Source" FontWeight="SemiBold" Foreground="White" VerticalAlignment="Center"/>
                </Border>

                <!-- Column Headers -->
                <ItemsControl Grid.Column="1" Grid.Row="1" ItemsSource="{Binding Columns}">
                    <ItemsControl.ItemsPanel>
                        <ItemsPanelTemplate>
                            <StackPanel Orientation="Horizontal"/>
                        </ItemsPanelTemplate>
                    </ItemsControl.ItemsPanel>
                    <ItemsControl.ItemTemplate>
                        <DataTemplate DataType="vm:RowComparisonColumnViewModel">
                            <Border Background="{DynamicResource ComparisonHeaderBackground}"
                                    BorderBrush="{DynamicResource BorderColor}"
                                    BorderThickness="0,0,1,1"
                                    Padding="12"
                                    MinWidth="140">
                                <Grid>
                                    <Grid.ColumnDefinitions>
                                        <ColumnDefinition Width="Auto" SharedSizeGroup="{Binding ColumnIndex, StringFormat='Col{0}'}"/>
                                    </Grid.ColumnDefinitions>
                                    <TextBlock Text="{Binding Header}"
                                              FontWeight="SemiBold"
                                              Foreground="White"
                                              TextTrimming="CharacterEllipsis"
                                              VerticalAlignment="Center"
                                              MaxWidth="220"/>
                                </Grid>
                            </Border>
                        </DataTemplate>
                    </ItemsControl.ItemTemplate>
                </ItemsControl>

                <!-- Row Data -->
                <ItemsControl Grid.Column="0" Grid.Row="2" ItemsSource="{Binding Comparison.Rows}">
                    <ItemsControl.ItemTemplate>
                        <DataTemplate DataType="entities:ExcelRow">
                            <Border Background="{DynamicResource SecondaryBackground}"
                                    BorderBrush="{DynamicResource BorderColor}"
                                    BorderThickness="0,0,1,1"
                                    MinHeight="36" Padding="12">
                                <TextBlock Text="{Binding DisplayName}"
                                          VerticalAlignment="Center"
                                          TextTrimming="CharacterEllipsis"
                                          FontSize="12"
                                          FontWeight="Medium"
                                          Foreground="{DynamicResource SecondaryText}"/>
                            </Border>
                        </DataTemplate>
                    </ItemsControl.ItemTemplate>
                </ItemsControl>

                <!-- Cell Data Grid -->
                <ItemsControl Grid.Column="1" Grid.Row="2" ItemsSource="{Binding Columns}">
                        <ItemsControl.ItemsPanel>
                            <ItemsPanelTemplate>
                                <StackPanel Orientation="Horizontal"/>
                            </ItemsPanelTemplate>
                        </ItemsControl.ItemsPanel>
                        <ItemsControl.ItemTemplate>
                            <DataTemplate DataType="vm:RowComparisonColumnViewModel">
                                <StackPanel>
                                    <ItemsControl ItemsSource="{Binding Cells}">
                                        <ItemsControl.ItemTemplate>
                                            <DataTemplate DataType="vm:RowComparisonCellViewModel">
                                                <Border Background="{Binding ComparisonResult, Converter={StaticResource ComparisonTypeToBackgroundConverter}}"
                                                        BorderBrush="{DynamicResource BorderColor}"
                                                        BorderThickness="0,0,1,1"
                                                        MinHeight="36" Padding="12"
                                                        MinWidth="140">
                                                    <Grid>
                                                        <Grid.ColumnDefinitions>
                                                            <ColumnDefinition Width="Auto" SharedSizeGroup="{Binding ColumnIndex, StringFormat='Col{0}'}"/>
                                                        </Grid.ColumnDefinitions>
                                                        <TextBlock Text="{Binding Value}"
                                                                  VerticalAlignment="Center"
                                                                  TextTrimming="CharacterEllipsis"
                                                                  FontSize="12"
                                                                  Foreground="{DynamicResource PrimaryText}"
                                                                  ToolTip.Tip="{Binding Value}"
                                                                  MaxWidth="220"/>
                                                    </Grid>
                                                </Border>
                                            </DataTemplate>
                                        </ItemsControl.ItemTemplate>
                                    </ItemsControl>
                                </StackPanel>
                            </DataTemplate>
                        </ItemsControl.ItemTemplate>
                </ItemsControl>
            </Grid>
        </ScrollViewer>

        <!-- Empty State -->
        <StackPanel HorizontalAlignment="Center"
                   VerticalAlignment="Center"
                   IsVisible="{Binding !RowCount}">
            <TextBlock Text="📊" FontSize="32" HorizontalAlignment="Center" Opacity="0.3"/>
            <TextBlock Text="No rows to compare"
                      FontStyle="Italic"
                      Foreground="Gray"
                      HorizontalAlignment="Center"
                      Margin="0,8,0,0"/>
        </StackPanel>
    </Grid>
</UserControl><|MERGE_RESOLUTION|>--- conflicted
+++ resolved
@@ -18,53 +18,9 @@
     </UserControl.Resources>
 
     <Grid>
-<<<<<<< HEAD
         <!-- Comparison Content with Header -->
         <ScrollViewer HorizontalScrollBarVisibility="Auto" VerticalScrollBarVisibility="Auto">
-            <Grid>
-=======
-        <Grid.RowDefinitions>
-            <RowDefinition Height="Auto"/>
-            <RowDefinition Height="*"/>
-        </Grid.RowDefinitions>
-
-        <!-- Header -->
-        <Border Grid.Row="0" Background="{DynamicResource ComparisonHeaderBackground}" Padding="16">
-            <Grid>
-                <Grid.ColumnDefinitions>
-                    <ColumnDefinition Width="*"/>
-                    <ColumnDefinition Width="Auto"/>
-                </Grid.ColumnDefinitions>
-
-                <StackPanel Grid.Column="0" Orientation="Vertical" VerticalAlignment="Center">
-                    <TextBlock Text="{Binding Title}" FontWeight="SemiBold" FontSize="18" Foreground="White"/>
-                    <StackPanel Orientation="Horizontal" Margin="0,6,0,0">
-                        <TextBlock Text="{Binding RowCount}" FontWeight="SemiBold" Foreground="White"/>
-                        <TextBlock Text=" rows compared" Margin="4,0,16,0" Foreground="White"/>
-                        <TextBlock Text="Created:" Margin="0,0,6,0" Foreground="White"/>
-                        <TextBlock Text="{Binding CreatedAt, StringFormat='HH:mm:ss'}" Foreground="White"/>
-                    </StackPanel>
-                </StackPanel>
-
-                <Button Grid.Column="1" Content="✕"
-                        Command="{Binding CloseCommand}"
-                        Background="Transparent"
-                        Foreground="White"
-                        BorderThickness="0"
-                        FontSize="18"
-                        FontWeight="Bold"
-                        Padding="12"
-                        Width="44" Height="44"
-                        HorizontalContentAlignment="Center"
-                        VerticalContentAlignment="Center"
-                        ToolTip.Tip="Close comparison"/>
-            </Grid>
-        </Border>
-
-        <!-- Comparison Content -->
-        <ScrollViewer Grid.Row="1" HorizontalScrollBarVisibility="Auto" VerticalScrollBarVisibility="Auto">
             <Grid Grid.IsSharedSizeScope="True">
->>>>>>> 9665cc0c
                 <Grid.ColumnDefinitions>
                     <!-- Row Info Column -->
                     <ColumnDefinition Width="250" MinWidth="200"/>
