using System.Collections.ObjectModel;
<<<<<<< HEAD
using System.Windows.Input;
using SheetAtlas.Core.Domain.Entities;
using SheetAtlas.UI.Avalonia.Services;
using SheetAtlas.Logging.Services;
using SheetAtlas.UI.Avalonia.Commands;
=======
using SheetAtlas.UI.Avalonia.Services;
using SheetAtlas.Logging.Services;
>>>>>>> c3152c0b
using SheetAtlas.UI.Avalonia.Managers;
using SheetAtlas.UI.Avalonia.Managers.Files;
using SheetAtlas.UI.Avalonia.Managers.Comparison;
using SheetAtlas.UI.Avalonia.Managers.Navigation;
using SheetAtlas.UI.Avalonia.Managers.FileDetails;
using System.ComponentModel;

namespace SheetAtlas.UI.Avalonia.ViewModels;

<<<<<<< HEAD
public class MainWindowViewModel : ViewModelBase, IDisposable
=======
public partial class MainWindowViewModel : ViewModelBase
>>>>>>> c3152c0b
{
    private bool _disposed = false;
    private readonly ILoadedFilesManager _filesManager;
    private readonly IRowComparisonCoordinator _comparisonCoordinator;
    private readonly ITabNavigationCoordinator _tabNavigator;
    private readonly IFileDetailsCoordinator _fileDetailsCoordinator;
    private readonly IFilePickerService _filePickerService;
    private readonly ILogService _logger;
    private readonly IThemeManager _themeManager;
    private readonly IActivityLogService _activityLog;
    private readonly IDialogService _dialogService;

    private IFileLoadResultViewModel? _selectedFile;
    private object? _currentView;
    private bool _isSidebarExpanded;
    private bool _isStatusBarVisible = true;
    private IFileLoadResultViewModel? _retryingFile; // File being retried - blocks auto-deselection

    public ReadOnlyObservableCollection<IFileLoadResultViewModel> LoadedFiles => _filesManager.LoadedFiles;
    public bool HasLoadedFiles => LoadedFiles.Count > 0;
    public ReadOnlyObservableCollection<RowComparisonViewModel> RowComparisons => _comparisonCoordinator.RowComparisons;

    // Expose SelectedComparison from Coordinator for binding
    public RowComparisonViewModel? SelectedComparison
    {
        get => _comparisonCoordinator.SelectedComparison;
        set => _comparisonCoordinator.SelectedComparison = value;
    }

    public SearchViewModel? SearchViewModel { get; private set; }
    public FileDetailsViewModel? FileDetailsViewModel { get; private set; }
    public TreeSearchResultsViewModel? TreeSearchResultsViewModel { get; private set; }

    public IFileLoadResultViewModel? SelectedFile
    {
        get => _selectedFile;
        set => UpdateSelectedFile(value);
    }

    private void UpdateSelectedFile(IFileLoadResultViewModel? newFile)
    {
        // Prevent auto-deselection during file retry to avoid UI flicker
        if (ShouldBlockDeselection(newFile))
            return;

        if (!SetField(ref _selectedFile, newFile))
            return;

        // Clear retry flag when new file is selected
        _retryingFile = null;

        // Propagate selection to FileDetailsViewModel
        PropagateSelectionToFileDetails(newFile);

        // Update tab visibility based on selection
        UpdateFileDetailsTabVisibility(newFile);
    }

    private bool ShouldBlockDeselection(IFileLoadResultViewModel? newFile)
    {
        // Block deselection (null) during retry to keep old selection visible
        // This prevents UI flicker when file is being removed/reloaded
        return newFile == null && _retryingFile != null;
    }

    private void PropagateSelectionToFileDetails(IFileLoadResultViewModel? file)
    {
        if (FileDetailsViewModel != null)
        {
            FileDetailsViewModel.SelectedFile = file;
        }
    }

    private void UpdateFileDetailsTabVisibility(IFileLoadResultViewModel? file)
    {
        if (file != null)
        {
            // File selected - show and switch to File Details tab
            _tabNavigator.ShowFileDetailsTab();
        }
        else
        {
            // No file selected - hide File Details tab
            _tabNavigator.CloseFileDetailsTab();
        }
    }

    public object? CurrentView
    {
        get => _currentView;
        set => SetField(ref _currentView, value);
    }

    // Delegate to TabNavigationCoordinator
    public int SelectedTabIndex
    {
        get => _tabNavigator.SelectedTabIndex;
        set => _tabNavigator.SelectedTabIndex = value;
    }

    public bool IsSidebarExpanded
    {
        get => _isSidebarExpanded;
        set => SetField(ref _isSidebarExpanded, value);
    }

    public bool IsFileDetailsTabVisible
    {
        get => _tabNavigator.IsFileDetailsTabVisible;
        set => _tabNavigator.IsFileDetailsTabVisible = value;
    }

    public bool IsSearchTabVisible
    {
        get => _tabNavigator.IsSearchTabVisible;
        set => _tabNavigator.IsSearchTabVisible = value;
    }

    public bool IsComparisonTabVisible
    {
        get => _tabNavigator.IsComparisonTabVisible;
        set => _tabNavigator.IsComparisonTabVisible = value;
    }

    public bool HasAnyTabVisible => _tabNavigator.HasAnyTabVisible;

    public bool IsStatusBarVisible
    {
        get => _isStatusBarVisible;
        set => SetField(ref _isStatusBarVisible, value);
    }

    public IThemeManager ThemeManager { get; }
<<<<<<< HEAD
    public ICommand LoadFileCommand { get; }
    public ICommand UnloadAllFilesCommand { get; }
    public ICommand ToggleThemeCommand { get; }
    public ICommand ToggleSidebarCommand { get; }
    public ICommand ToggleStatusBarCommand { get; }
    public ICommand ShowFileDetailsTabCommand { get; }
    public ICommand ShowSearchTabCommand { get; }
    public ICommand ShowComparisonTabCommand { get; }
    public ICommand CloseFileDetailsTabCommand { get; }
    public ICommand CloseSearchTabCommand { get; }
    public ICommand CloseComparisonTabCommand { get; }
    public ICommand ShowAboutCommand { get; }
    public ICommand ShowDocumentationCommand { get; }
    public ICommand ViewErrorLogCommand { get; }

    // Delegated commands from SearchViewModel
    public ICommand ShowAllFilesCommand => SearchViewModel?.ShowAllFilesCommand ?? new RelayCommand(() => Task.CompletedTask);
=======
    // public ICommand ShowAllFilesCommand => SearchViewModel?.ShowAllFilesCommand ?? new RelayCommand(() => Task.CompletedTask);
>>>>>>> c3152c0b

    public MainWindowViewModel(
        ILoadedFilesManager filesManager,
        IRowComparisonCoordinator comparisonCoordinator,
        ITabNavigationCoordinator tabNavigator,
        IFileDetailsCoordinator fileDetailsCoordinator,
        IFilePickerService filePickerService,
        ILogService logger,
        IThemeManager themeManager,
        IActivityLogService activityLog,
        IDialogService dialogService)
    {
        _filesManager = filesManager ?? throw new ArgumentNullException(nameof(filesManager));
        _comparisonCoordinator = comparisonCoordinator ?? throw new ArgumentNullException(nameof(comparisonCoordinator));
        _tabNavigator = tabNavigator ?? throw new ArgumentNullException(nameof(tabNavigator));
        _fileDetailsCoordinator = fileDetailsCoordinator ?? throw new ArgumentNullException(nameof(fileDetailsCoordinator));
        _filePickerService = filePickerService ?? throw new ArgumentNullException(nameof(filePickerService));
        _logger = logger ?? throw new ArgumentNullException(nameof(logger));
        _themeManager = themeManager ?? throw new ArgumentNullException(nameof(themeManager));
        _activityLog = activityLog ?? throw new ArgumentNullException(nameof(activityLog));
        _dialogService = dialogService ?? throw new ArgumentNullException(nameof(dialogService));

<<<<<<< HEAD
        // Initialize sidebar as collapsed (new UX)
        _isSidebarExpanded = false;

        LoadFileCommand = new RelayCommand(async () => await LoadFileAsync());

        UnloadAllFilesCommand = new RelayCommand(async () => await UnloadAllFilesAsync());

        ToggleSidebarCommand = new RelayCommand(() =>
        {
            IsSidebarExpanded = !IsSidebarExpanded;
            return Task.CompletedTask;
        });

        ToggleStatusBarCommand = new RelayCommand(() =>
        {
            IsStatusBarVisible = !IsStatusBarVisible;
            return Task.CompletedTask;
        });

        ShowFileDetailsTabCommand = new RelayCommand(() =>
        {
            // Select first file if none selected
            if (SelectedFile == null && LoadedFiles.Any())
            {
                SelectedFile = LoadedFiles.First();
            }
            // File selection will automatically show FileDetails tab
            return Task.CompletedTask;
        });

        ShowSearchTabCommand = new RelayCommand(() =>
        {
            _tabNavigator.ShowSearchTab();
            return Task.CompletedTask;
        });

        ShowComparisonTabCommand = new RelayCommand(() =>
        {
            _tabNavigator.ShowComparisonTab();
            return Task.CompletedTask;
        });

        CloseFileDetailsTabCommand = new RelayCommand(() =>
        {
            _tabNavigator.CloseFileDetailsTab();
            SelectedFile = null;
            return Task.CompletedTask;
        });

        CloseSearchTabCommand = new RelayCommand(() =>
        {
            _tabNavigator.CloseSearchTab();
            return Task.CompletedTask;
        });

        CloseComparisonTabCommand = new RelayCommand(() =>
        {
            _tabNavigator.CloseComparisonTab();
            SelectedComparison = null;
            return Task.CompletedTask;
        });

        ThemeManager = themeManager;
        ToggleThemeCommand = new RelayCommand(() =>
        {
            ThemeManager.ToggleTheme();
            return Task.CompletedTask;
        });

        ShowAboutCommand = new RelayCommand(async () => await ShowAboutDialogAsync());
        ShowDocumentationCommand = new RelayCommand(async () => await OpenDocumentationAsync());
        ViewErrorLogCommand = new RelayCommand(async () => await OpenErrorLogAsync());

        // Subscribe to coordinator events
        _tabNavigator.PropertyChanged += OnTabNavigatorPropertyChanged;

        // Subscribe to file manager events
        _filesManager.FileLoaded += OnFileLoaded;
        _filesManager.FileRemoved += OnFileRemoved;
        _filesManager.FileLoadFailed += OnFileLoadFailed;
        _filesManager.FileReloaded += OnFileReloaded;

        // Subscribe to comparison coordinator events
        _comparisonCoordinator.SelectionChanged += OnComparisonSelectionChanged;
        _comparisonCoordinator.ComparisonRemoved += OnComparisonRemoved;
        _comparisonCoordinator.PropertyChanged += OnComparisonCoordinatorPropertyChanged;
    }

    private void OnTabNavigatorPropertyChanged(object? sender, PropertyChangedEventArgs e)
    {
        // Propagate all property changes from TabNavigationCoordinator to ViewModel
        // XAML bindings work because property names match between coordinator and ViewModel
        // Only properties with matching names in ViewModel will trigger UI updates
        if (!string.IsNullOrEmpty(e.PropertyName))
        {
            OnPropertyChanged(e.PropertyName);
        }
    }

    private void OnComparisonCoordinatorPropertyChanged(object? sender, System.ComponentModel.PropertyChangedEventArgs e)
    {
        // Propagate all property changes from RowComparisonCoordinator to ViewModel
        // XAML bindings work because property names match between coordinator and ViewModel
        if (!string.IsNullOrEmpty(e.PropertyName))
        {
            OnPropertyChanged(e.PropertyName);
        }
    }

    private void OnComparisonRemoved(object? sender, ComparisonRemovedEventArgs e)
    {
        // Clear all selections in TreeSearchResultsViewModel
        TreeSearchResultsViewModel?.ClearSelection();

        // If Search tab is visible, switch to it; otherwise just deselect
        if (IsSearchTabVisible)
        {
            _tabNavigator.ShowSearchTab();
        }
        else
        {
            SelectedTabIndex = -1;
        }

        _logger.LogInfo("Comparison removed and selections cleared", "MainWindowViewModel");
    }

    public void SetSearchViewModel(SearchViewModel searchViewModel)
    {
        SearchViewModel = searchViewModel ?? throw new ArgumentNullException(nameof(searchViewModel));
        SearchViewModel.Initialize(LoadedFiles);
        OnPropertyChanged(nameof(ShowAllFilesCommand));

        // Wire up search results to tree view
        if (SearchViewModel != null)
        {
            SearchViewModel.PropertyChanged += OnSearchViewModelPropertyChanged;
        }
    }

    private void OnSearchViewModelPropertyChanged(object? sender, PropertyChangedEventArgs e)
    {
        if (e.PropertyName == nameof(SearchViewModel.SearchResults) && TreeSearchResultsViewModel != null)
        {
            var query = SearchViewModel.SearchQuery;
            var results = SearchViewModel.SearchResults;
            if (!string.IsNullOrWhiteSpace(query) && results?.Any() == true)
            {
                TreeSearchResultsViewModel.AddSearchResults(query, results.ToList());

                // Show and switch to Search tab to display results
                _tabNavigator.ShowSearchTab();
            }
        }
    }

    public void SetFileDetailsViewModel(FileDetailsViewModel fileDetailsViewModel)
    {
        FileDetailsViewModel = fileDetailsViewModel ?? throw new ArgumentNullException(nameof(fileDetailsViewModel));

        // Wire up events from FileDetailsViewModel
        FileDetailsViewModel.RemoveFromListRequested += OnRemoveFromListRequested;
        FileDetailsViewModel.CleanAllDataRequested += OnCleanAllDataRequested;
        FileDetailsViewModel.RemoveNotificationRequested += OnRemoveNotificationRequested;
        FileDetailsViewModel.TryAgainRequested += OnTryAgainRequested;

        // Set current selection if any
        FileDetailsViewModel.SelectedFile = SelectedFile;
    }

    public void SetTreeSearchResultsViewModel(TreeSearchResultsViewModel treeSearchResultsViewModel)
    {
        TreeSearchResultsViewModel = treeSearchResultsViewModel ?? throw new ArgumentNullException(nameof(treeSearchResultsViewModel));

        // Wire up row comparison creation
        TreeSearchResultsViewModel.RowComparisonCreated += OnRowComparisonCreated;
    }

    private void OnRowComparisonCreated(object? sender, RowComparison comparison)
    {
        _comparisonCoordinator.CreateComparison(comparison);
    }

    private void OnComparisonSelectionChanged(object? sender, ComparisonSelectionChangedEventArgs e)
    {
        // Show/hide comparison tab based on selection
        if (e.NewSelection != null)
        {
            // Comparison created/selected - show and switch to Comparison tab
            _tabNavigator.ShowComparisonTab();
        }
    }

    private async Task LoadFileAsync()
    {
        try
        {
            _activityLog.LogInfo("Opening file selection...", "FileLoad");

            var files = await _filePickerService.OpenFilesAsync("Select Excel Files", new[] { "*.xlsx", "*.xls" });

            if (files?.Any() != true)
            {
                // User cancelled or didn't select any files - this is normal
                _activityLog.LogInfo("File selection cancelled by user", "FileLoad");
                return;
            }

            _activityLog.LogInfo($"Loading {files.Count()} file(s)...", "FileLoad");
            await _filesManager.LoadFilesAsync(files);

            _activityLog.LogInfo($"Loading completed: {files.Count()} file(s)", "FileLoad");
        }
        catch (Exception ex)
        {
            // Safety net for unexpected errors
            // Note: FilePickerService and ExcelReaderService handle their own errors internally
            // This catch is only for truly unexpected issues (OOM, async state corruption, etc.)
            _logger.LogError("Unexpected error when loading files", ex, "MainWindowViewModel");
            _activityLog.LogError("Unexpected error during loading", ex, "FileLoad");

            await _dialogService.ShowErrorAsync(
                "An unexpected error occurred while loading files.\n\n" +
                $"Details: {ex.Message}\n\n" +
                "Operation cancelled.",
                "Loading Error"
            );
        }
    }

    private async Task UnloadAllFilesAsync()
    {
        if (!LoadedFiles.Any())
        {
            return;
        }

        // Ask for confirmation
        var confirmed = await _dialogService.ShowConfirmationAsync(
            $"Are you sure you want to unload all {LoadedFiles.Count} file(s)?\n\n" +
            "This will clear all data, search results, and comparisons.",
            "Unload All Files"
        );

        if (!confirmed)
        {
            return;
        }

        _activityLog.LogInfo($"Unloading all {LoadedFiles.Count} file(s)...", "FileUnload");

        // Clear selection first
        SelectedFile = null;

        // Clear all comparisons first
        var comparisonsToRemove = RowComparisons.ToList();
        foreach (var comparison in comparisonsToRemove)
        {
            _comparisonCoordinator.RemoveComparison(comparison);
        }

        // Clear all search results
        TreeSearchResultsViewModel?.ClearHistory();
        SearchViewModel?.ClearSearchCommand.Execute(null);

        // Remove all files (iterate backwards to avoid collection modification issues)
        var filesToRemove = LoadedFiles.ToList();
        foreach (var file in filesToRemove)
        {
            file.Dispose();
            _filesManager.RemoveFile(file);
        }

        _activityLog.LogInfo("All files unloaded successfully", "FileUnload");
        _logger.LogInfo($"Unloaded {filesToRemove.Count} file(s)", "MainWindowViewModel");
    }

    // Event handlers for FileDetailsViewModel - delegate to FileDetailsCoordinator
    private void OnRemoveFromListRequested(IFileLoadResultViewModel? file) =>
        _fileDetailsCoordinator.HandleRemoveFromList(file);

    private void OnCleanAllDataRequested(IFileLoadResultViewModel? file) =>
        _fileDetailsCoordinator.HandleCleanAllData(
            file,
            TreeSearchResultsViewModel,
            SearchViewModel,
            fileToCheck =>
            {
                // Clear selection if this file is currently selected (prevent memory leak)
                if (SelectedFile == fileToCheck)
                {
                    SelectedFile = null;
                }
            });

    private void OnRemoveNotificationRequested(IFileLoadResultViewModel? file) =>
        _fileDetailsCoordinator.HandleRemoveNotification(file);

    private void OnTryAgainRequested(IFileLoadResultViewModel? file)
    {
        if (file == null)
            return;

        // CRITICAL: Set retry flag BEFORE calling HandleTryAgainAsync
        // This prevents UI flicker during file removal/reload cycle
        // Must happen before RemoveFile is called to block Avalonia's auto-deselection
        _retryingFile = file;
        _logger.LogInfo($"Starting retry for: {file.FileName}, preserving selection", "MainWindowViewModel");

        // Use fire-and-forget pattern
        // The FileReloaded event will automatically update SelectedFile when reload completes (event-driven)
        _ = _fileDetailsCoordinator.HandleTryAgainAsync(file, _ => { /* Event-driven: OnFileReloaded handles update */ });
    }

    // Event handlers for FilesManager events
    private void OnFileLoaded(object? sender, FileLoadedEventArgs e)
    {
        _logger.LogInfo($"File loaded: {e.File.FileName} (HasErrors: {e.HasErrors})", "MainWindowViewModel");

        // Notify that HasLoadedFiles changed
        OnPropertyChanged(nameof(HasLoadedFiles));

        // Auto-open sidebar when first file is loaded
        if (LoadedFiles.Count == 1)
        {
            IsSidebarExpanded = true;
        }
    }

    private void OnFileRemoved(object? sender, FileRemovedEventArgs e)
    {
        _logger.LogInfo($"File removed: {e.File.FileName} (IsRetry: {e.IsRetry})", "MainWindowViewModel");

        // Notify that HasLoadedFiles changed
        OnPropertyChanged(nameof(HasLoadedFiles));

        // Auto-close sidebar when last file is removed (but not during retry)
        if (LoadedFiles.Count == 0 && !e.IsRetry)
        {
            IsSidebarExpanded = false;
        }
    }

    private void OnFileLoadFailed(object? sender, FileLoadFailedEventArgs e)
    {
        _logger.LogError($"File load failed: {e.FilePath}", e.Exception, "MainWindowViewModel");
    }

    // Event handler for file reload events (event-driven architecture)
    private void OnFileReloaded(object? sender, FileReloadedEventArgs e)
    {
        _logger.LogInfo($"OnFileReloaded event received for: {e.NewFile.FileName}", "MainWindowViewModel");

        // If we're retrying the currently selected file, update SelectedFile to the new instance
        // This triggers FileDetailsViewModel update automatically via the master-slave pattern
        if (_retryingFile != null && _retryingFile.FilePath.Equals(e.FilePath, StringComparison.OrdinalIgnoreCase))
        {
            _logger.LogInfo($"Updating SelectedFile to reloaded instance: {e.NewFile.FileName}", "MainWindowViewModel");

            // Temporarily clear retry flag to allow the update, then set new file
            _retryingFile = null;
            SelectedFile = e.NewFile; // This propagates to FileDetailsViewModel automatically
        }
    }

    private async Task ShowAboutDialogAsync()
    {
        var version = typeof(MainWindowViewModel).Assembly.GetName().Version?.ToString() ?? "1.0.0";

        var message = $"SheetAtlas - Excel Cross Reference Viewer\n" +
                     $"Version: {version}\n\n" +
                     $"Cross-platform Excel file comparison and analysis tool.\n\n" +
                     $"License: MIT\n" +
                     $"GitHub: github.com/ghostintheshell-192/sheet-atlas\n\n" +
                     $"© 2025 - Built with .NET 8 and Avalonia UI";

        await _dialogService.ShowInformationAsync(message, "About");
        _logger.LogInfo("Displayed About dialog", "MainWindowViewModel");
    }

    private async Task OpenDocumentationAsync()
    {
        const string documentationUrl = "https://github.com/ghostintheshell-192/sheet-atlas/blob/main/README.md";

        try
        {
            // Open URL in default browser (cross-platform)
            var psi = new System.Diagnostics.ProcessStartInfo
            {
                FileName = documentationUrl,
                UseShellExecute = true
            };
            System.Diagnostics.Process.Start(psi);

            _activityLog.LogInfo("Documentation opened in browser", "Help");
            _logger.LogInfo($"Opened documentation URL: {documentationUrl}", "MainWindowViewModel");
        }
        catch (Exception ex)
        {
            _logger.LogError("Failed to open documentation URL", ex, "MainWindowViewModel");
            _activityLog.LogError("Unable to open documentation", ex, "Help");

            await _dialogService.ShowErrorAsync(
                $"Unable to open browser.\n\n" +
                $"You can access the documentation manually:\n{documentationUrl}",
                "Browser Open Error"
            );
        }

        await Task.CompletedTask;
    }

    private async Task OpenErrorLogAsync()
    {
        var appDataPath = Environment.GetFolderPath(Environment.SpecialFolder.LocalApplicationData);
        var logDirectory = Path.Combine(appDataPath, "SheetAtlas", "Logs");
        var logFile = Path.Combine(logDirectory, string.Format("app-{0:yyyy-MM-dd}.log", DateTime.Now));

        if (!File.Exists(logFile))
        {
            await _dialogService.ShowInformationAsync(
                "No error log found for today.\n\nLogs are created when errors occur.",
                "Error Log"
            );
            _activityLog.LogInfo("Error log viewer opened - no log file found", "Help");
            return;
        }

        try
        {
            // Open log file with system default editor (cross-platform)
            var psi = new System.Diagnostics.ProcessStartInfo
            {
                FileName = logFile,
                UseShellExecute = true
            };
            System.Diagnostics.Process.Start(psi);

            _activityLog.LogInfo($"Error log opened: {logFile}", "Help");
            _logger.LogInfo($"Opened error log file: {logFile}", "MainWindowViewModel");
        }
        catch (Exception ex)
        {
            _logger.LogError("Failed to open error log file", ex, "MainWindowViewModel");
            _activityLog.LogError("Unable to open error log", ex, "Help");

            await _dialogService.ShowErrorAsync(
                $"Unable to open log file.\n\nPath: {logFile}\n\n" +
                $"You can navigate to the file manually.",
                "Error Opening Log"
            );
        }
    }

    public void Dispose()
    {
        Dispose(true);
        GC.SuppressFinalize(this);
    }

    protected virtual void Dispose(bool disposing)
    {
        if (_disposed)
            return;

        if (disposing)
        {
            // Dispose managed resources
            _filesManager.FileLoaded -= OnFileLoaded;
            _filesManager.FileRemoved -= OnFileRemoved;
            _filesManager.FileLoadFailed -= OnFileLoadFailed;
            _filesManager.FileReloaded -= OnFileReloaded;

            _comparisonCoordinator.SelectionChanged -= OnComparisonSelectionChanged;
            _comparisonCoordinator.ComparisonRemoved -= OnComparisonRemoved;
            _comparisonCoordinator.PropertyChanged -= OnComparisonCoordinatorPropertyChanged;

            if (TreeSearchResultsViewModel != null)
            {
                TreeSearchResultsViewModel.RowComparisonCreated -= OnRowComparisonCreated;
                TreeSearchResultsViewModel.Dispose();
            }

            if (FileDetailsViewModel != null)
            {
                FileDetailsViewModel.RemoveFromListRequested -= OnRemoveFromListRequested;
                FileDetailsViewModel.CleanAllDataRequested -= OnCleanAllDataRequested;
                FileDetailsViewModel.RemoveNotificationRequested -= OnRemoveNotificationRequested;
                FileDetailsViewModel.TryAgainRequested -= OnTryAgainRequested;
            }

            if (SearchViewModel != null)
            {
                SearchViewModel.PropertyChanged -= OnSearchViewModelPropertyChanged;
                SearchViewModel.Dispose();
            }

            FileDetailsViewModel = null;
        }

        _disposed = true;
    }
=======
        ThemeManager = themeManager;

        // Initialize with no tab selected (clean start)
        _selectedTabIndex = -1;

        _isSidebarExpanded = false;
        _isFileDetailsTabVisible = false;
        _isSearchTabVisible = false;
        _isComparisonTabVisible = false;

        InitializeCommands();
        SubscribeToEvents();

    }

>>>>>>> c3152c0b
}
<|MERGE_RESOLUTION|>--- conflicted
+++ resolved
@@ -1,34 +1,16 @@
 using System.Collections.ObjectModel;
-<<<<<<< HEAD
-using System.Windows.Input;
-using SheetAtlas.Core.Domain.Entities;
 using SheetAtlas.UI.Avalonia.Services;
 using SheetAtlas.Logging.Services;
-using SheetAtlas.UI.Avalonia.Commands;
-=======
-using SheetAtlas.UI.Avalonia.Services;
-using SheetAtlas.Logging.Services;
->>>>>>> c3152c0b
 using SheetAtlas.UI.Avalonia.Managers;
 using SheetAtlas.UI.Avalonia.Managers.Files;
 using SheetAtlas.UI.Avalonia.Managers.Comparison;
-using SheetAtlas.UI.Avalonia.Managers.Navigation;
-using SheetAtlas.UI.Avalonia.Managers.FileDetails;
-using System.ComponentModel;
 
 namespace SheetAtlas.UI.Avalonia.ViewModels;
 
-<<<<<<< HEAD
-public class MainWindowViewModel : ViewModelBase, IDisposable
-=======
 public partial class MainWindowViewModel : ViewModelBase
->>>>>>> c3152c0b
 {
-    private bool _disposed = false;
     private readonly ILoadedFilesManager _filesManager;
     private readonly IRowComparisonCoordinator _comparisonCoordinator;
-    private readonly ITabNavigationCoordinator _tabNavigator;
-    private readonly IFileDetailsCoordinator _fileDetailsCoordinator;
     private readonly IFilePickerService _filePickerService;
     private readonly ILogService _logger;
     private readonly IThemeManager _themeManager;
@@ -37,9 +19,12 @@
 
     private IFileLoadResultViewModel? _selectedFile;
     private object? _currentView;
+    private int _selectedTabIndex;
     private bool _isSidebarExpanded;
+    private bool _isFileDetailsTabVisible;
+    private bool _isSearchTabVisible;
+    private bool _isComparisonTabVisible;
     private bool _isStatusBarVisible = true;
-    private IFileLoadResultViewModel? _retryingFile; // File being retried - blocks auto-deselection
 
     public ReadOnlyObservableCollection<IFileLoadResultViewModel> LoadedFiles => _filesManager.LoadedFiles;
     public bool HasLoadedFiles => LoadedFiles.Count > 0;
@@ -59,54 +44,29 @@
     public IFileLoadResultViewModel? SelectedFile
     {
         get => _selectedFile;
-        set => UpdateSelectedFile(value);
-    }
+        set
+        {
+            if (SetField(ref _selectedFile, value))
+            {
+                // Update FileDetailsViewModel when selection changes
+                if (FileDetailsViewModel != null)
+                {
+                    FileDetailsViewModel.SelectedFile = value;
+                }
 
-    private void UpdateSelectedFile(IFileLoadResultViewModel? newFile)
-    {
-        // Prevent auto-deselection during file retry to avoid UI flicker
-        if (ShouldBlockDeselection(newFile))
-            return;
-
-        if (!SetField(ref _selectedFile, newFile))
-            return;
-
-        // Clear retry flag when new file is selected
-        _retryingFile = null;
-
-        // Propagate selection to FileDetailsViewModel
-        PropagateSelectionToFileDetails(newFile);
-
-        // Update tab visibility based on selection
-        UpdateFileDetailsTabVisibility(newFile);
-    }
-
-    private bool ShouldBlockDeselection(IFileLoadResultViewModel? newFile)
-    {
-        // Block deselection (null) during retry to keep old selection visible
-        // This prevents UI flicker when file is being removed/reloaded
-        return newFile == null && _retryingFile != null;
-    }
-
-    private void PropagateSelectionToFileDetails(IFileLoadResultViewModel? file)
-    {
-        if (FileDetailsViewModel != null)
-        {
-            FileDetailsViewModel.SelectedFile = file;
-        }
-    }
-
-    private void UpdateFileDetailsTabVisibility(IFileLoadResultViewModel? file)
-    {
-        if (file != null)
-        {
-            // File selected - show and switch to File Details tab
-            _tabNavigator.ShowFileDetailsTab();
-        }
-        else
-        {
-            // No file selected - hide File Details tab
-            _tabNavigator.CloseFileDetailsTab();
+                // Show/hide File Details tab based on selection
+                if (value != null)
+                {
+                    // File selected - show and switch to File Details tab
+                    IsFileDetailsTabVisible = true;
+                    SelectedTabIndex = GetTabIndex("FileDetails");
+                }
+                else
+                {
+                    // No file selected - hide File Details tab
+                    IsFileDetailsTabVisible = false;
+                }
+            }
         }
     }
 
@@ -116,11 +76,10 @@
         set => SetField(ref _currentView, value);
     }
 
-    // Delegate to TabNavigationCoordinator
     public int SelectedTabIndex
     {
-        get => _tabNavigator.SelectedTabIndex;
-        set => _tabNavigator.SelectedTabIndex = value;
+        get => _selectedTabIndex;
+        set => SetField(ref _selectedTabIndex, value);
     }
 
     public bool IsSidebarExpanded
@@ -131,23 +90,41 @@
 
     public bool IsFileDetailsTabVisible
     {
-        get => _tabNavigator.IsFileDetailsTabVisible;
-        set => _tabNavigator.IsFileDetailsTabVisible = value;
+        get => _isFileDetailsTabVisible;
+        set
+        {
+            if (SetField(ref _isFileDetailsTabVisible, value))
+            {
+                OnPropertyChanged(nameof(HasAnyTabVisible));
+            }
+        }
     }
 
     public bool IsSearchTabVisible
     {
-        get => _tabNavigator.IsSearchTabVisible;
-        set => _tabNavigator.IsSearchTabVisible = value;
+        get => _isSearchTabVisible;
+        set
+        {
+            if (SetField(ref _isSearchTabVisible, value))
+            {
+                OnPropertyChanged(nameof(HasAnyTabVisible));
+            }
+        }
     }
 
     public bool IsComparisonTabVisible
     {
-        get => _tabNavigator.IsComparisonTabVisible;
-        set => _tabNavigator.IsComparisonTabVisible = value;
+        get => _isComparisonTabVisible;
+        set
+        {
+            if (SetField(ref _isComparisonTabVisible, value))
+            {
+                OnPropertyChanged(nameof(HasAnyTabVisible));
+            }
+        }
     }
 
-    public bool HasAnyTabVisible => _tabNavigator.HasAnyTabVisible;
+    public bool HasAnyTabVisible => IsFileDetailsTabVisible || IsSearchTabVisible || IsComparisonTabVisible;
 
     public bool IsStatusBarVisible
     {
@@ -156,33 +133,11 @@
     }
 
     public IThemeManager ThemeManager { get; }
-<<<<<<< HEAD
-    public ICommand LoadFileCommand { get; }
-    public ICommand UnloadAllFilesCommand { get; }
-    public ICommand ToggleThemeCommand { get; }
-    public ICommand ToggleSidebarCommand { get; }
-    public ICommand ToggleStatusBarCommand { get; }
-    public ICommand ShowFileDetailsTabCommand { get; }
-    public ICommand ShowSearchTabCommand { get; }
-    public ICommand ShowComparisonTabCommand { get; }
-    public ICommand CloseFileDetailsTabCommand { get; }
-    public ICommand CloseSearchTabCommand { get; }
-    public ICommand CloseComparisonTabCommand { get; }
-    public ICommand ShowAboutCommand { get; }
-    public ICommand ShowDocumentationCommand { get; }
-    public ICommand ViewErrorLogCommand { get; }
-
-    // Delegated commands from SearchViewModel
-    public ICommand ShowAllFilesCommand => SearchViewModel?.ShowAllFilesCommand ?? new RelayCommand(() => Task.CompletedTask);
-=======
     // public ICommand ShowAllFilesCommand => SearchViewModel?.ShowAllFilesCommand ?? new RelayCommand(() => Task.CompletedTask);
->>>>>>> c3152c0b
 
     public MainWindowViewModel(
         ILoadedFilesManager filesManager,
         IRowComparisonCoordinator comparisonCoordinator,
-        ITabNavigationCoordinator tabNavigator,
-        IFileDetailsCoordinator fileDetailsCoordinator,
         IFilePickerService filePickerService,
         ILogService logger,
         IThemeManager themeManager,
@@ -191,518 +146,12 @@
     {
         _filesManager = filesManager ?? throw new ArgumentNullException(nameof(filesManager));
         _comparisonCoordinator = comparisonCoordinator ?? throw new ArgumentNullException(nameof(comparisonCoordinator));
-        _tabNavigator = tabNavigator ?? throw new ArgumentNullException(nameof(tabNavigator));
-        _fileDetailsCoordinator = fileDetailsCoordinator ?? throw new ArgumentNullException(nameof(fileDetailsCoordinator));
         _filePickerService = filePickerService ?? throw new ArgumentNullException(nameof(filePickerService));
         _logger = logger ?? throw new ArgumentNullException(nameof(logger));
         _themeManager = themeManager ?? throw new ArgumentNullException(nameof(themeManager));
         _activityLog = activityLog ?? throw new ArgumentNullException(nameof(activityLog));
         _dialogService = dialogService ?? throw new ArgumentNullException(nameof(dialogService));
 
-<<<<<<< HEAD
-        // Initialize sidebar as collapsed (new UX)
-        _isSidebarExpanded = false;
-
-        LoadFileCommand = new RelayCommand(async () => await LoadFileAsync());
-
-        UnloadAllFilesCommand = new RelayCommand(async () => await UnloadAllFilesAsync());
-
-        ToggleSidebarCommand = new RelayCommand(() =>
-        {
-            IsSidebarExpanded = !IsSidebarExpanded;
-            return Task.CompletedTask;
-        });
-
-        ToggleStatusBarCommand = new RelayCommand(() =>
-        {
-            IsStatusBarVisible = !IsStatusBarVisible;
-            return Task.CompletedTask;
-        });
-
-        ShowFileDetailsTabCommand = new RelayCommand(() =>
-        {
-            // Select first file if none selected
-            if (SelectedFile == null && LoadedFiles.Any())
-            {
-                SelectedFile = LoadedFiles.First();
-            }
-            // File selection will automatically show FileDetails tab
-            return Task.CompletedTask;
-        });
-
-        ShowSearchTabCommand = new RelayCommand(() =>
-        {
-            _tabNavigator.ShowSearchTab();
-            return Task.CompletedTask;
-        });
-
-        ShowComparisonTabCommand = new RelayCommand(() =>
-        {
-            _tabNavigator.ShowComparisonTab();
-            return Task.CompletedTask;
-        });
-
-        CloseFileDetailsTabCommand = new RelayCommand(() =>
-        {
-            _tabNavigator.CloseFileDetailsTab();
-            SelectedFile = null;
-            return Task.CompletedTask;
-        });
-
-        CloseSearchTabCommand = new RelayCommand(() =>
-        {
-            _tabNavigator.CloseSearchTab();
-            return Task.CompletedTask;
-        });
-
-        CloseComparisonTabCommand = new RelayCommand(() =>
-        {
-            _tabNavigator.CloseComparisonTab();
-            SelectedComparison = null;
-            return Task.CompletedTask;
-        });
-
-        ThemeManager = themeManager;
-        ToggleThemeCommand = new RelayCommand(() =>
-        {
-            ThemeManager.ToggleTheme();
-            return Task.CompletedTask;
-        });
-
-        ShowAboutCommand = new RelayCommand(async () => await ShowAboutDialogAsync());
-        ShowDocumentationCommand = new RelayCommand(async () => await OpenDocumentationAsync());
-        ViewErrorLogCommand = new RelayCommand(async () => await OpenErrorLogAsync());
-
-        // Subscribe to coordinator events
-        _tabNavigator.PropertyChanged += OnTabNavigatorPropertyChanged;
-
-        // Subscribe to file manager events
-        _filesManager.FileLoaded += OnFileLoaded;
-        _filesManager.FileRemoved += OnFileRemoved;
-        _filesManager.FileLoadFailed += OnFileLoadFailed;
-        _filesManager.FileReloaded += OnFileReloaded;
-
-        // Subscribe to comparison coordinator events
-        _comparisonCoordinator.SelectionChanged += OnComparisonSelectionChanged;
-        _comparisonCoordinator.ComparisonRemoved += OnComparisonRemoved;
-        _comparisonCoordinator.PropertyChanged += OnComparisonCoordinatorPropertyChanged;
-    }
-
-    private void OnTabNavigatorPropertyChanged(object? sender, PropertyChangedEventArgs e)
-    {
-        // Propagate all property changes from TabNavigationCoordinator to ViewModel
-        // XAML bindings work because property names match between coordinator and ViewModel
-        // Only properties with matching names in ViewModel will trigger UI updates
-        if (!string.IsNullOrEmpty(e.PropertyName))
-        {
-            OnPropertyChanged(e.PropertyName);
-        }
-    }
-
-    private void OnComparisonCoordinatorPropertyChanged(object? sender, System.ComponentModel.PropertyChangedEventArgs e)
-    {
-        // Propagate all property changes from RowComparisonCoordinator to ViewModel
-        // XAML bindings work because property names match between coordinator and ViewModel
-        if (!string.IsNullOrEmpty(e.PropertyName))
-        {
-            OnPropertyChanged(e.PropertyName);
-        }
-    }
-
-    private void OnComparisonRemoved(object? sender, ComparisonRemovedEventArgs e)
-    {
-        // Clear all selections in TreeSearchResultsViewModel
-        TreeSearchResultsViewModel?.ClearSelection();
-
-        // If Search tab is visible, switch to it; otherwise just deselect
-        if (IsSearchTabVisible)
-        {
-            _tabNavigator.ShowSearchTab();
-        }
-        else
-        {
-            SelectedTabIndex = -1;
-        }
-
-        _logger.LogInfo("Comparison removed and selections cleared", "MainWindowViewModel");
-    }
-
-    public void SetSearchViewModel(SearchViewModel searchViewModel)
-    {
-        SearchViewModel = searchViewModel ?? throw new ArgumentNullException(nameof(searchViewModel));
-        SearchViewModel.Initialize(LoadedFiles);
-        OnPropertyChanged(nameof(ShowAllFilesCommand));
-
-        // Wire up search results to tree view
-        if (SearchViewModel != null)
-        {
-            SearchViewModel.PropertyChanged += OnSearchViewModelPropertyChanged;
-        }
-    }
-
-    private void OnSearchViewModelPropertyChanged(object? sender, PropertyChangedEventArgs e)
-    {
-        if (e.PropertyName == nameof(SearchViewModel.SearchResults) && TreeSearchResultsViewModel != null)
-        {
-            var query = SearchViewModel.SearchQuery;
-            var results = SearchViewModel.SearchResults;
-            if (!string.IsNullOrWhiteSpace(query) && results?.Any() == true)
-            {
-                TreeSearchResultsViewModel.AddSearchResults(query, results.ToList());
-
-                // Show and switch to Search tab to display results
-                _tabNavigator.ShowSearchTab();
-            }
-        }
-    }
-
-    public void SetFileDetailsViewModel(FileDetailsViewModel fileDetailsViewModel)
-    {
-        FileDetailsViewModel = fileDetailsViewModel ?? throw new ArgumentNullException(nameof(fileDetailsViewModel));
-
-        // Wire up events from FileDetailsViewModel
-        FileDetailsViewModel.RemoveFromListRequested += OnRemoveFromListRequested;
-        FileDetailsViewModel.CleanAllDataRequested += OnCleanAllDataRequested;
-        FileDetailsViewModel.RemoveNotificationRequested += OnRemoveNotificationRequested;
-        FileDetailsViewModel.TryAgainRequested += OnTryAgainRequested;
-
-        // Set current selection if any
-        FileDetailsViewModel.SelectedFile = SelectedFile;
-    }
-
-    public void SetTreeSearchResultsViewModel(TreeSearchResultsViewModel treeSearchResultsViewModel)
-    {
-        TreeSearchResultsViewModel = treeSearchResultsViewModel ?? throw new ArgumentNullException(nameof(treeSearchResultsViewModel));
-
-        // Wire up row comparison creation
-        TreeSearchResultsViewModel.RowComparisonCreated += OnRowComparisonCreated;
-    }
-
-    private void OnRowComparisonCreated(object? sender, RowComparison comparison)
-    {
-        _comparisonCoordinator.CreateComparison(comparison);
-    }
-
-    private void OnComparisonSelectionChanged(object? sender, ComparisonSelectionChangedEventArgs e)
-    {
-        // Show/hide comparison tab based on selection
-        if (e.NewSelection != null)
-        {
-            // Comparison created/selected - show and switch to Comparison tab
-            _tabNavigator.ShowComparisonTab();
-        }
-    }
-
-    private async Task LoadFileAsync()
-    {
-        try
-        {
-            _activityLog.LogInfo("Opening file selection...", "FileLoad");
-
-            var files = await _filePickerService.OpenFilesAsync("Select Excel Files", new[] { "*.xlsx", "*.xls" });
-
-            if (files?.Any() != true)
-            {
-                // User cancelled or didn't select any files - this is normal
-                _activityLog.LogInfo("File selection cancelled by user", "FileLoad");
-                return;
-            }
-
-            _activityLog.LogInfo($"Loading {files.Count()} file(s)...", "FileLoad");
-            await _filesManager.LoadFilesAsync(files);
-
-            _activityLog.LogInfo($"Loading completed: {files.Count()} file(s)", "FileLoad");
-        }
-        catch (Exception ex)
-        {
-            // Safety net for unexpected errors
-            // Note: FilePickerService and ExcelReaderService handle their own errors internally
-            // This catch is only for truly unexpected issues (OOM, async state corruption, etc.)
-            _logger.LogError("Unexpected error when loading files", ex, "MainWindowViewModel");
-            _activityLog.LogError("Unexpected error during loading", ex, "FileLoad");
-
-            await _dialogService.ShowErrorAsync(
-                "An unexpected error occurred while loading files.\n\n" +
-                $"Details: {ex.Message}\n\n" +
-                "Operation cancelled.",
-                "Loading Error"
-            );
-        }
-    }
-
-    private async Task UnloadAllFilesAsync()
-    {
-        if (!LoadedFiles.Any())
-        {
-            return;
-        }
-
-        // Ask for confirmation
-        var confirmed = await _dialogService.ShowConfirmationAsync(
-            $"Are you sure you want to unload all {LoadedFiles.Count} file(s)?\n\n" +
-            "This will clear all data, search results, and comparisons.",
-            "Unload All Files"
-        );
-
-        if (!confirmed)
-        {
-            return;
-        }
-
-        _activityLog.LogInfo($"Unloading all {LoadedFiles.Count} file(s)...", "FileUnload");
-
-        // Clear selection first
-        SelectedFile = null;
-
-        // Clear all comparisons first
-        var comparisonsToRemove = RowComparisons.ToList();
-        foreach (var comparison in comparisonsToRemove)
-        {
-            _comparisonCoordinator.RemoveComparison(comparison);
-        }
-
-        // Clear all search results
-        TreeSearchResultsViewModel?.ClearHistory();
-        SearchViewModel?.ClearSearchCommand.Execute(null);
-
-        // Remove all files (iterate backwards to avoid collection modification issues)
-        var filesToRemove = LoadedFiles.ToList();
-        foreach (var file in filesToRemove)
-        {
-            file.Dispose();
-            _filesManager.RemoveFile(file);
-        }
-
-        _activityLog.LogInfo("All files unloaded successfully", "FileUnload");
-        _logger.LogInfo($"Unloaded {filesToRemove.Count} file(s)", "MainWindowViewModel");
-    }
-
-    // Event handlers for FileDetailsViewModel - delegate to FileDetailsCoordinator
-    private void OnRemoveFromListRequested(IFileLoadResultViewModel? file) =>
-        _fileDetailsCoordinator.HandleRemoveFromList(file);
-
-    private void OnCleanAllDataRequested(IFileLoadResultViewModel? file) =>
-        _fileDetailsCoordinator.HandleCleanAllData(
-            file,
-            TreeSearchResultsViewModel,
-            SearchViewModel,
-            fileToCheck =>
-            {
-                // Clear selection if this file is currently selected (prevent memory leak)
-                if (SelectedFile == fileToCheck)
-                {
-                    SelectedFile = null;
-                }
-            });
-
-    private void OnRemoveNotificationRequested(IFileLoadResultViewModel? file) =>
-        _fileDetailsCoordinator.HandleRemoveNotification(file);
-
-    private void OnTryAgainRequested(IFileLoadResultViewModel? file)
-    {
-        if (file == null)
-            return;
-
-        // CRITICAL: Set retry flag BEFORE calling HandleTryAgainAsync
-        // This prevents UI flicker during file removal/reload cycle
-        // Must happen before RemoveFile is called to block Avalonia's auto-deselection
-        _retryingFile = file;
-        _logger.LogInfo($"Starting retry for: {file.FileName}, preserving selection", "MainWindowViewModel");
-
-        // Use fire-and-forget pattern
-        // The FileReloaded event will automatically update SelectedFile when reload completes (event-driven)
-        _ = _fileDetailsCoordinator.HandleTryAgainAsync(file, _ => { /* Event-driven: OnFileReloaded handles update */ });
-    }
-
-    // Event handlers for FilesManager events
-    private void OnFileLoaded(object? sender, FileLoadedEventArgs e)
-    {
-        _logger.LogInfo($"File loaded: {e.File.FileName} (HasErrors: {e.HasErrors})", "MainWindowViewModel");
-
-        // Notify that HasLoadedFiles changed
-        OnPropertyChanged(nameof(HasLoadedFiles));
-
-        // Auto-open sidebar when first file is loaded
-        if (LoadedFiles.Count == 1)
-        {
-            IsSidebarExpanded = true;
-        }
-    }
-
-    private void OnFileRemoved(object? sender, FileRemovedEventArgs e)
-    {
-        _logger.LogInfo($"File removed: {e.File.FileName} (IsRetry: {e.IsRetry})", "MainWindowViewModel");
-
-        // Notify that HasLoadedFiles changed
-        OnPropertyChanged(nameof(HasLoadedFiles));
-
-        // Auto-close sidebar when last file is removed (but not during retry)
-        if (LoadedFiles.Count == 0 && !e.IsRetry)
-        {
-            IsSidebarExpanded = false;
-        }
-    }
-
-    private void OnFileLoadFailed(object? sender, FileLoadFailedEventArgs e)
-    {
-        _logger.LogError($"File load failed: {e.FilePath}", e.Exception, "MainWindowViewModel");
-    }
-
-    // Event handler for file reload events (event-driven architecture)
-    private void OnFileReloaded(object? sender, FileReloadedEventArgs e)
-    {
-        _logger.LogInfo($"OnFileReloaded event received for: {e.NewFile.FileName}", "MainWindowViewModel");
-
-        // If we're retrying the currently selected file, update SelectedFile to the new instance
-        // This triggers FileDetailsViewModel update automatically via the master-slave pattern
-        if (_retryingFile != null && _retryingFile.FilePath.Equals(e.FilePath, StringComparison.OrdinalIgnoreCase))
-        {
-            _logger.LogInfo($"Updating SelectedFile to reloaded instance: {e.NewFile.FileName}", "MainWindowViewModel");
-
-            // Temporarily clear retry flag to allow the update, then set new file
-            _retryingFile = null;
-            SelectedFile = e.NewFile; // This propagates to FileDetailsViewModel automatically
-        }
-    }
-
-    private async Task ShowAboutDialogAsync()
-    {
-        var version = typeof(MainWindowViewModel).Assembly.GetName().Version?.ToString() ?? "1.0.0";
-
-        var message = $"SheetAtlas - Excel Cross Reference Viewer\n" +
-                     $"Version: {version}\n\n" +
-                     $"Cross-platform Excel file comparison and analysis tool.\n\n" +
-                     $"License: MIT\n" +
-                     $"GitHub: github.com/ghostintheshell-192/sheet-atlas\n\n" +
-                     $"© 2025 - Built with .NET 8 and Avalonia UI";
-
-        await _dialogService.ShowInformationAsync(message, "About");
-        _logger.LogInfo("Displayed About dialog", "MainWindowViewModel");
-    }
-
-    private async Task OpenDocumentationAsync()
-    {
-        const string documentationUrl = "https://github.com/ghostintheshell-192/sheet-atlas/blob/main/README.md";
-
-        try
-        {
-            // Open URL in default browser (cross-platform)
-            var psi = new System.Diagnostics.ProcessStartInfo
-            {
-                FileName = documentationUrl,
-                UseShellExecute = true
-            };
-            System.Diagnostics.Process.Start(psi);
-
-            _activityLog.LogInfo("Documentation opened in browser", "Help");
-            _logger.LogInfo($"Opened documentation URL: {documentationUrl}", "MainWindowViewModel");
-        }
-        catch (Exception ex)
-        {
-            _logger.LogError("Failed to open documentation URL", ex, "MainWindowViewModel");
-            _activityLog.LogError("Unable to open documentation", ex, "Help");
-
-            await _dialogService.ShowErrorAsync(
-                $"Unable to open browser.\n\n" +
-                $"You can access the documentation manually:\n{documentationUrl}",
-                "Browser Open Error"
-            );
-        }
-
-        await Task.CompletedTask;
-    }
-
-    private async Task OpenErrorLogAsync()
-    {
-        var appDataPath = Environment.GetFolderPath(Environment.SpecialFolder.LocalApplicationData);
-        var logDirectory = Path.Combine(appDataPath, "SheetAtlas", "Logs");
-        var logFile = Path.Combine(logDirectory, string.Format("app-{0:yyyy-MM-dd}.log", DateTime.Now));
-
-        if (!File.Exists(logFile))
-        {
-            await _dialogService.ShowInformationAsync(
-                "No error log found for today.\n\nLogs are created when errors occur.",
-                "Error Log"
-            );
-            _activityLog.LogInfo("Error log viewer opened - no log file found", "Help");
-            return;
-        }
-
-        try
-        {
-            // Open log file with system default editor (cross-platform)
-            var psi = new System.Diagnostics.ProcessStartInfo
-            {
-                FileName = logFile,
-                UseShellExecute = true
-            };
-            System.Diagnostics.Process.Start(psi);
-
-            _activityLog.LogInfo($"Error log opened: {logFile}", "Help");
-            _logger.LogInfo($"Opened error log file: {logFile}", "MainWindowViewModel");
-        }
-        catch (Exception ex)
-        {
-            _logger.LogError("Failed to open error log file", ex, "MainWindowViewModel");
-            _activityLog.LogError("Unable to open error log", ex, "Help");
-
-            await _dialogService.ShowErrorAsync(
-                $"Unable to open log file.\n\nPath: {logFile}\n\n" +
-                $"You can navigate to the file manually.",
-                "Error Opening Log"
-            );
-        }
-    }
-
-    public void Dispose()
-    {
-        Dispose(true);
-        GC.SuppressFinalize(this);
-    }
-
-    protected virtual void Dispose(bool disposing)
-    {
-        if (_disposed)
-            return;
-
-        if (disposing)
-        {
-            // Dispose managed resources
-            _filesManager.FileLoaded -= OnFileLoaded;
-            _filesManager.FileRemoved -= OnFileRemoved;
-            _filesManager.FileLoadFailed -= OnFileLoadFailed;
-            _filesManager.FileReloaded -= OnFileReloaded;
-
-            _comparisonCoordinator.SelectionChanged -= OnComparisonSelectionChanged;
-            _comparisonCoordinator.ComparisonRemoved -= OnComparisonRemoved;
-            _comparisonCoordinator.PropertyChanged -= OnComparisonCoordinatorPropertyChanged;
-
-            if (TreeSearchResultsViewModel != null)
-            {
-                TreeSearchResultsViewModel.RowComparisonCreated -= OnRowComparisonCreated;
-                TreeSearchResultsViewModel.Dispose();
-            }
-
-            if (FileDetailsViewModel != null)
-            {
-                FileDetailsViewModel.RemoveFromListRequested -= OnRemoveFromListRequested;
-                FileDetailsViewModel.CleanAllDataRequested -= OnCleanAllDataRequested;
-                FileDetailsViewModel.RemoveNotificationRequested -= OnRemoveNotificationRequested;
-                FileDetailsViewModel.TryAgainRequested -= OnTryAgainRequested;
-            }
-
-            if (SearchViewModel != null)
-            {
-                SearchViewModel.PropertyChanged -= OnSearchViewModelPropertyChanged;
-                SearchViewModel.Dispose();
-            }
-
-            FileDetailsViewModel = null;
-        }
-
-        _disposed = true;
-    }
-=======
         ThemeManager = themeManager;
 
         // Initialize with no tab selected (clean start)
@@ -718,5 +167,4 @@
 
     }
 
->>>>>>> c3152c0b
 }
